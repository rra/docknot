                       Revision history for DocKnot

<<<<<<< HEAD
6.00 - Not Released
=======
6.01 - 2022-01-15

 - Add new docknot release command and corresponding App::DocKnot::Release
   module to copy a tarball releaes (normally created by docknot dist)
   into a release area, update symlinks, archive any previous releases,
   and update the .versions file used by docknot spin.  DocKnot now
   depends on Sort::Versions.

 - Add new docknot update-spin command and corresponding update_spin
   method in App::DocKnot::Update to update a spin input tree to the
   latest expectations.  Currently, all this does is convert *.rpod
   pointer files to *.spin pointer files.

 - docknot spin now uses Path::Iterator::Rule and Path::Tiny to construct
   its paths, which eliminates the need to change the working directory
   while processing input files.

 - Fix spurious requirement for a package metadata file when running
   docknot spin.

 - Don't overwrite output files from docknot generate or generate-all
   if the generation fails.

 - Require Pod::Thread 3.01 or later.

6.00 - 2021-12-25
>>>>>>> 9c3d2a30

 - Add a new *.spin input file for docknot spin that points to an external
   file with instructions for how to convert it to HTML.  Via this
   mechanism, support formatting Markdown files as HTML via docknot spin.
   This support requires the pandoc program be installed.  The path to
   pandoc may be specified in the DocKnot global configuration file.

 - Support *.spin pointers in addition to *.rpod pointers for external POD
   files.  The command-line flags used in *.rpod pointers are replaced by
   the title and options key of the *.spin file.  *.rpod files are
   deprecated and support will be removed in a future version of DocKnot.

 - Add spin_thread_output method to App::DocKnot::Spin::Thread, intended
   to convert thread to HTML as part of a conversion pipeline of a
   non-thread input file, while still using sitemap information and
   generating the page footer.  DocKnot now depends on Path::Tiny.

 - Support creating distributions from branches named main rather than
   master.  The first of main or master that's found in the repository
   will be used.

 - Move some utility functions into a new App::DocKnot::Util module.  This
   is primarily intended for internal use by other App::DocKnot modules.

 - Fix unintended localization of dates in RSS output, which are supposed
   to be RFC 2822 dates and therefore always use English month and day of
   week names.  Thanks to Slaven Rezić for testing.

 - Add load_yaml_file method to App::DocKnot, which loads a YAML file with
   schema checking.

 - Fix small whitespace problems in thread output.

5.00 - 2021-09-12

 - Merge spin and spin-rss into this package, making it a full, if highly
   idiosyncratic, static site generator built around a macro language
   called thread.  This adds new commands docknot spin, docknot spin-rss,
   and docknot spin-thread, as well as modules App::DocKnot::Spin and
   several submodules.  docknot spin should be equivalent to the old spin
   command except that \id support has been dropped.  DocKnot now depends
   on Date::Parse (from TimeDate), Git::Repository, Image::Size, and
   Pod::Thread 3.00 or later.

 - Support setting distribution.packaging.debian.package along with
   distribution.packaging.debian.personal to specify the package name.  Do
   not generate links to Debian in that case.

 - Ignore configure~ when checking distribution tarballs.

 - Stop generating a developer link to a to-do list by default in thread
   output.  Not all of my packages use a TODO file, so the ones that do
   should explicitly add this to the developer docs list.

4.01 - 2021-02-27

 - DocKnot now supports a global configuration file.  The default location
   is $HOME/.config/docknot/config.yaml, but it honors the XDG environment
   variables.  Currently, this configuration file can be used to set the
   distribution directory and signing PGP key for docknot dist.

 - docknot dist can now optionally sign distribution tarballs with GnuPG
   after they have been generated.  To request signing, use the --pgp-key
   command-line option or set pgp_key in the new global configuration
   file.

 - The -d option to docknot dist is now optional if distdir is set in
   DocKnot's global configuration file.

 - Remove the load_appdata_json helper function from App::DocKnot.  This
   is no longer used now that all DocKnot data is in YAML.

 - Properly import Pod::Usage so that docknot --help works.

 - Correct the REQUIREMENTS sections of the module documentation to
   reflect new dependencies and the removal of a JSON dependency from most
   of DocKnot.

 - Fix left-over documentation references to the old metatada path.

4.00 - 2020-12-25

 - Change the metadata format to a single YAML file, with a slightly
   different internal representation, whose default location is
   docs/docknot.yaml.  The new docknot update command (or the
   App::DocKnot::Update module) will convert from the old JSON format.
   The new metadata format is checked against a schema when read.  DocKnot
   now depends on YAML::XS and Kwalify.

 - Support a test.override metadata key that overrides the Testing section
   in README and README.md files entirely, except for the note about
   Lancaster Consensus environment variables.

 - Move bootstrap metadata to build.bootstrap, build.lancaster to
   test.lancaster, packaging to distribution.packaging, packaging.debian
   to distribution.packaging.debian.package, debian to
   distribution.packaging.debian, and readme.sections to sections to clean
   up some old issues with the schema now that there's an upgrade process.
   If readme.sections defined a testing section, move that to
   test.override.

 - Drop support for the support.cpan metadata key, since the CPAN RT
   instance is going away.  For packages with support.cpan set, if
   vcs.github was set and support.github was not, set support.github to
   match vcs.github during a docknot update.

 - Drop the current version number from the title of README.md.  This is
   not a common practice and doesn't seem to add much value.

 - Word wrap numeric lists and, in Markdown output, quoted paragraphs.
   Previously these preserved the original spacing from the input text
   snippets.

 - Require paragraphs be indented by at least six spaces, not five, to be
   treated as verbatim paragraphs and left unwrapped.  (Markdown
   paragraphs can still use four spaces because they are wrapped in markup
   lines.)

 - Add some additional markup to the Markdown version of building
   instructions for packages that use Kerberos and Autoconf.

 - Use https for the link and badge for unmaintained packages.

3.05 - 2020-08-09

 - Change the heuristic for when to refrain from wrapping output
   paragraphs to require they start with three short lines rather than
   two, ignore the indentation, and increase the threshold for a short
   line to 45 characters from 40.

 - Force the badge for the Debian version in README.md to point to
   unstable rather than stable.

 - Depend on JSON::MaybeXS instead of JSON, and List::SomeUtils instead
   of List::MoreUtils.

3.04 - 2020-05-16

 - Change the vcs.travis metadata key to vcs.status.travis.  This will
   require changes to all templates and package metadata.json files that
   use this key.

 - Add support for generating a build status badge from a GitHub Actions
   workflow.  To do this, set vcs.status.workflow to the name of the
   workflow that should be referenced for the badge.

 - Also specify DocKnot's dependencies with a cpanfile.  This makes it
   easier to install its dependencies with some tools, such as cpm.

3.03 - 2020-01-19

 - For CPAN packages pushed to GitHub, add a Shields.io license badge to
   the Markdown README file.

 - For packages with a Debian package, add a Shields.io badge for the
   version in Debian.

 - docknot dist now uses IO::Uncompress::Gunzip and IO::Compress::Xz to
   generate a missing xz tarball rather than running external gzip and xz
   programs, which avoids test failures when those programs aren't
   available or don't support the expected options.  Thanks to Slaven
   Rezić for the testing and report.  (#131406)

 - docknot dist now supports a distribution/ignore metadata setting, which
   contains a list of regular expressions of files to ignore when checking
   a distribution tarball for completeness.

 - Stop leaking exceptions via $@ to the caller of App::DocKnot::Config.
   Configuration parsing catches and ignores a variety of errors, which
   previously were polluting the caller's $@.

3.02 - 2020-01-08

 - Add support for the No Maintenance Intended badge in the Markdown
   README file if the package is marked as orphaned.

 - If the native distribution generation commands create only a
   gzip-compressed tarball, generate an xz-compressed tarball from the
   gzip-compressed tarball during docknot dist.

 - docknot dist now checks for files present in the source tree but
   missing from the distribution, apart from a (currently hard-coded) list
   of exceptions.

 - docknot dist now removes any existing directory when creating a new
   distribution.  It overrides permissions if possible while doing this so
   that it can clean up from a failed Automake make distcheck, so the
   destination directory should be trusted, not one to which an attacker
   may be able to write files.

 - Remove make warnings from the commands when building a distribution
   that supports C++ with the C++ compiler, since my current Autoconf
   warning flag discovery code doesn't properly exclude options that are
   unsupported by C++.

 - Properly skip a test on Windows that requires tar.

3.01 - 2019-07-14

 - docknot dist now also runs make check-cppcheck for Autoconf build
   systems.

 - If the valgrind key is set to true in the package build metadata,
   docknot dist now also runs make check-valgrind for Autoconf build
   systems.

 - Allow the path to Perl to be configured in App::DocKnot::Dist.  This is
   used primarily for testing so that we can try building a distribution
   using Module::Build with the same Perl used to run the test suite.
   This is exposed by the module API but (intentionally) not exposed on
   the docknot command line.  Thanks, Slaven Rezic.  (#129958)

 - Set user.name and user.email for Git in dist/basic.t test.

 - Hopefully fix tests on Windows via more correct use of File::Temp
   objects: be clear about using the file name instead of the file
   descriptor, and delete the file by letting the File::Temp object go out
   of scope.

3.00 - 2019-06-29

 - Separate configuration parsing into a new App::DocKnot::Config module,
   used by App::DocKnot::Generate.

 - Move the entry point for command-line commands from App::DocKnot to
   App::DocKnot::Command.  The App::DocKnot module now only provides some
   helper methods to load application data, used by both
   App::DocKnot::Config and App::DocKnot::Generate.  It's no longer
   necessary to explicitly load App::DocKnot before using one of the
   submodules.

 - Add new docknot dist command and App::DocKnot::Dist module, which runs
   appropriate commands to create a distribution tarball.  This command
   will also run the test suite, with both Clang and GCC for packages
   using Autoconf, and will also build and test with C++ if the package
   indicates that it supports C++ via the build.cplusplus key in the
   package metadata.

 - Support orphaned warnings in the README and README.md output as well as
   thread output.

 - Add bug tracker links pointing to the CPAN RT installation to the
   developer documentation links section of the thread template if
   support.cpan is set.

 - Output more helpful information about test failures on Windows and
   other systems that don't have the diff command.

2.00 - 2019-01-12

 - Move previous docknot command functionality to a new docknot generate
   subcommand.  All docknot actions in the future will be added as
   subcommands.

 - docknot generate now takes the name of the template as its first
   positional argument instead of as the -t option.

 - generate() and therefore the generate subcommand now defaults to
   looking for metadata in docs/metadata, and the -m option is now
   optional.

 - The -o option to docknot generate and the output argument to
   generate_output() is now optional if there is a default output file
   defined for the template.  The two defaults are README for the readme
   template and README.md for the readme-md template, both in the current
   directory.

 - Rename App::DocKnot to App:DocKnot::Generate and add a new
   generate_output() method that writes the generated output to a
   specified file instead of returning it as a string.  App::DocKnot must
   be loaded as well to use the module API.

 - Add new generate-all command and generate_all() method that generates
   all package documentation files with a default output file.

 - Separate the TESTING section from BUILD AND INSTALLATION for Perl
   modules in both README and README.md, and move the Lancaster
   instructions to that section.  Add instructions for how to run a single
   test with Perl build systems.  Test dependencies for Perl modules
   should now move into docs/metadata/test/suffix, the same as for
   packages with an Autoconf build system.

 - If build.lancaster is set to true, add the standard section on
   Lancaster consensus variables to the end of a TESTING section in README
   and README.md even when a custom testing section is provided in the
   metadata.

1.06 - 2018-08-31

 - When generating text output, put the footnotes containing URLs for
   links immediately following the containing paragraph rather than the
   end of the text block.  This is both more readable and avoids odd
   placement of the footnotes when a template adds further paragraphs to
   the end of a text block containing footnotes.

 - Do not wrap paragraphs in output that seem to be a bunch of short
   lines, and add support for broken quotes (multiple short lines, such as
   poetry) in quotes in the thread template.

 - Adjust the README and README.md template to say that make warnings
   requires either GCC or Clang, instead of only mentioning GCC.

 - Adjust the README.md wording for the list information URL when package
   releases are announced on a mailing list.

 - Add support for additional developer documentation links in the thread
   output template.

 - Add support for contributed program documentation links in the thread
   output template.

1.05 - 2018-05-05

 - Add the Travis-CI badge to README.md and a link to Travis-CI to the
   thread development links if the vcs.travis key is set in metadata.json.

 - Add a Shields.io badge for the CPAN version to README.md and a link to
   metacpan.org in the thread output if the distribution.cpan key is set
   in metadata.json.

 - Move the description of Lancaster Consensus environment variables into
   the testing section of README and README.md instead of the requirements
   section, since they're more about running the tests and less about
   package requirements in general.

 - Add support for a new packaging/extra metadata file (setting the
   packaging.extra key in templates) and use it in the thread template.

 - Correctly handle multi-paragraph debian.summary metadata in the thread
   template.

 - Fix formatting bug in the README template when additional bootstrap
   documentation is provided.

 - DocKnot now requires Perl 5.24 or later.

1.04 - 2018-03-24

 - Fix SPDX test failure on Windows.

1.03 - 2018-03-17

 - Add support for a new metadata file, support/extra, that includes
   information that should be added into the middle of the normal SUPPORT
   section of README and README.md files.

 - Add a paragraph to the license section of README and README.md saying
   that SPDX license identifiers are in use and providing a pointer to the
   SPDX license list.

 - Add SPDX-License-Identifier headers to all substantial source files,
   and add a test to check for them.

1.02 - 2017-12-31

 - Support quoted paragraphs (each line starting with ">") and turn them
   into indentation when turning markup into plain text.

 - Support numbered lists when converting to thread.

 - Force long, unbreakable lines to be left intact when wrapping.

 - When wrapping paragraphs, preserve two spaces after periods even when
   the period comes before a closing parenthesis or quote mark.

 - Support test/prefix metadata, which replaces the introduction to the
   test instructions.

 - Add new license text BSD-3-clause-or-GPL-1+ to support pam-krb5.
   Support markdown formatting in license texts when converting to thread
   to handle the numbered clauses.

 - Support more complex quote attributions in thread output, and
   automatically add \cite[] around work names if they don't contain
   double quotes.

 - Add security advisory support to the thread template.

1.01 - 2016-12-25

 - Add build and test instructions for Autoconf packages, including
   details about Kerberos configuration, to the README and README.md
   templates.  Allow a testing section in the metadata to override the
   added testing section.  Add a flag to indicate that the package is not
   intended to be installed, which suppresses some of the template.

 - Add support for license notices (the notices metadata file), which
   should be appended to the end of the stock license statement wherever
   it is generated.

 - Add support for stock building and installation sections for Perl
   module packages using either Module::Build or ExtUtils::MakeMaker.

 - Add thread template support for annotating quotes shorter than 80
   characters with the "short" class.

 - Add support for additional bootstrapping requirements in a separate
   bootstrap metadata file, appended to the Autotools bootstrapping
   section (at least for right now).

 - Allow markup in the license notices section.

1.00 - 2016-10-26

 - Initial public release.  Supports generating text and Markdown README
   files and a thread index page.  There is some automation of the
   requirements section, but only automation for the build and test
   section for Module::Build Perl modules.<|MERGE_RESOLUTION|>--- conflicted
+++ resolved
@@ -1,8 +1,5 @@
                        Revision history for DocKnot
 
-<<<<<<< HEAD
-6.00 - Not Released
-=======
 6.01 - 2022-01-15
 
  - Add new docknot release command and corresponding App::DocKnot::Release
@@ -29,7 +26,6 @@
  - Require Pod::Thread 3.01 or later.
 
 6.00 - 2021-12-25
->>>>>>> 9c3d2a30
 
  - Add a new *.spin input file for docknot spin that points to an external
    file with instructions for how to convert it to HTML.  Via this
